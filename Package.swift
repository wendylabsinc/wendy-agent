--- conflicted
+++ resolved
@@ -243,7 +243,6 @@
         ),
 
         .testTarget(
-<<<<<<< HEAD
             name: "EdgeAgentTests",
             dependencies: [
                 .target(name: "edge-agent"),
@@ -252,8 +251,6 @@
         ),
 
         .testTarget(
-=======
->>>>>>> f354584d
             name: "IntegrationTests",
             dependencies: [
                 .target(name: "edge"),
