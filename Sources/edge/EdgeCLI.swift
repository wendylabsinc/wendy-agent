--- conflicted
+++ resolved
@@ -10,11 +10,8 @@
         version: Version.current,
         subcommands: [
             RunCommand.self,
-<<<<<<< HEAD
+            DevicesCommand.self,
             ImagerCommand.self
-=======
-            DevicesCommand.self,
->>>>>>> d4255f26
         ]
     )
 }