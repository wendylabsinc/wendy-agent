--- conflicted
+++ resolved
@@ -21,11 +21,8 @@
             VersionCommand.self,
             ProvisionCommand.self,
             UpdateCommand.self,
-<<<<<<< HEAD
+            AppsCommand.self,
             SetupCommand.self,
-=======
-            AppsCommand.self,
->>>>>>> 4398e8d3
         ]
     )
 
