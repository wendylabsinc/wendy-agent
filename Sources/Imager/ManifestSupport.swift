--- conflicted
+++ resolved
@@ -61,12 +61,8 @@
     private let baseUrl: String
 
     public init(
-<<<<<<< HEAD
         baseUrl: String = "https://storage.googleapis.com/edgeos-images-public",
         urlSession: URLSession = .shared
-=======
-        baseUrl: String = "https://storage.googleapis.com/wendy-images-public"
->>>>>>> 853bafc9
     ) {
         self.baseUrl = baseUrl
     }
