--- conflicted
+++ resolved
@@ -65,11 +65,7 @@
     private let baseUrl: String
 
     public init(
-<<<<<<< HEAD
-        baseUrl: String = "https://storage.googleapis.com/wendyos-images-public",
-=======
         baseUrl: String,
->>>>>>> ea314b43
         urlSession: URLSession = .shared
     ) {
         self.baseUrl = baseUrl
